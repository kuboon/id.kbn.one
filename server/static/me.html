<!DOCTYPE html>
<html lang="ja">
  <head>
    <meta charset="utf-8" />
    <meta name="viewport" content="width=device-width, initial-scale=1" />
    <title>kbn.one ID</title>
    <link rel="icon" href="data:image/png;base64,iVBORw0KGgo=" />
    <link rel="stylesheet" href="styles.css" />
  </head>
  <body>
    <main class="page">
      <header class="page-header">
        <div class="brand">
          <h1 id="brand">kbn.one ID</h1>
        </div>
      </header>

      <div class="toast-region" aria-live="polite" aria-atomic="true">
        <div
          class="toast"
          id="status"
          data-status="info"
          data-visible="true"
          role="status"
        >
          準備が整いました。
        </div>
      </div>
      <section id="account-view" class="panel" hidden>
        <div class="card">
          <header class="section-header">
            <div>
              <h2>プロフィール情報</h2>
              <p class="hint" id="account-summary">
                サインイン中のユーザー情報が表示されます。
              </p>
            </div>
            <div class="section-actions">
              <button type="button" id="logout" class="secondary">
                ログアウト
              </button>
              <button type="button" id="delete-account" class="danger">
                アカウントを削除
              </button>
            </div>
          </header>
          <form id="profile-form" class="stack">
            <label class="field" for="account-username">
              <span>ユーザー名</span>
              <input
                id="account-username"
                type="text"
                name="username"
                autocomplete="username"
                required
              />
            </label>
            <div class="button-row align-start">
              <button type="submit" class="primary">変更を保存</button>
            </div>
          </form>
        </div>

        <div class="card">
          <header class="section-header">
            <div>
              <h2>パスキー</h2>
              <p class="hint">
                新しいデバイスを登録したり、不要な鍵を削除できます。
              </p>
            </div>
            <div class="section-actions">
              <button
                type="button"
                id="add-passkey"
                class="secondary accent"
              >
                別の鍵を追加
              </button>
            </div>
          </header>
          <ul id="credential-list" class="credentials">
            <li class="empty">パスキーを読み込んでいます…</li>
          </ul>
        </div>

        <div class="card" id="push-card">
          <header class="section-header">
            <div>
              <h2>通知</h2>
              <p class="hint" id="push-summary">
                スマートフォンやブラウザーに web push 通知を送信できます。
              </p>
            </div>
            <div class="section-actions">
              <button type="button" id="enable-push" class="secondary accent">
                通知を有効化
              </button>
            </div>
          </header>
          <ul id="push-subscription-list" class="credentials">
            <li class="empty">通知設定を読み込んでいます…</li>
          </ul>
        </div>
      </section>
    </main>

    <dialog id="passkey-dialog">
      <form id="passkey-form" class="dialog-form">
        <h2>パスキーを追加</h2>
        <p class="hint">
          このデバイスの情報から自動的に名前を付けて保存します。
        </p>
        <div class="button-row align-end">
          <button type="button" id="cancel-passkey-dialog" class="secondary">
            キャンセル
          </button>
          <button type="submit" id="submit-passkey-dialog" class="primary">
            追加
          </button>
        </div>
      </form>
    </dialog>

    <dialog id="credential-dialog">
      <form id="credential-form" class="dialog-form">
        <h2>パスキーの名前を変更</h2>
        <label class="field" for="credential-nickname">
          <span>表示名</span>
          <input
            id="credential-nickname"
            name="nickname"
            type="text"
            placeholder="名前のないデバイス"
            autocomplete="off"
            required
          />
        </label>
        <div class="button-row align-end">
          <button
            type="button"
            id="cancel-credential-dialog"
            class="secondary"
          >
            キャンセル
          </button>
          <button type="submit" id="submit-credential-dialog" class="primary">
            保存
          </button>
        </div>
      </form>
    </dialog>

    <script type="module">
      import { createClient } from "/webauthn/client.js";

      const client = createClient();

      const statusEl = document.getElementById("status");
      const accountView = document.getElementById("account-view");
      const accountSummary = document.getElementById("account-summary");
      const logoutButton = document.getElementById("logout");
      const deleteAccountButton = document.getElementById(
        "delete-account",
      );
      const profileForm = document.getElementById("profile-form");
      const accountUsernameInput = document.getElementById(
        "account-username",
      );
      const profileSubmitButton = profileForm.querySelector(
        'button[type="submit"]',
      );
      const addPasskeyButton = document.getElementById("add-passkey");
      const credentialsList = document.getElementById(
        "credential-list",
      );
      const passkeyDialog = document.getElementById("passkey-dialog");
      const passkeyForm = document.getElementById("passkey-form");
      const passkeyDialogCancel = document.getElementById(
        "cancel-passkey-dialog",
      );
      const passkeyDialogSubmit = document.getElementById(
        "submit-passkey-dialog",
      );
      const credentialDialog = document.getElementById(
        "credential-dialog",
      );
      const credentialForm = document.getElementById("credential-form");
      const credentialDialogCancel = document.getElementById(
        "cancel-credential-dialog",
      );
      const credentialDialogSubmit = document.getElementById(
        "submit-credential-dialog",
      );
      const credentialDialogNickname = document.getElementById(
        "credential-nickname",
      );
      const pushCard = document.getElementById("push-card");
      const pushSummary = document.getElementById("push-summary");
      const enablePushButton = document.getElementById("enable-push");
      const pushSubscriptionList = document.getElementById(
        "push-subscription-list",
      );

      const state = {
        account: null,
        credentials: [],
        push: {
          supported: "serviceWorker" in navigator &&
            "PushManager" in window &&
            "Notification" in window,
          permission: typeof Notification !== "undefined"
            ? Notification.permission
            : "default",
          registration: null,
          vapidPublicKey: null,
          subscriptions: [],
          currentId: null,
          loading: false,
        },
      };

      let statusHideTimeout = 0;
      let statusAnimationFrame = 0;

      const normalizeUsername = (value) =>
        typeof value === "string" ? value.trim() : "";
      const getAccountUsername = () =>
        normalizeUsername(state.account?.user?.username ?? "");
      const getInputUsername = () =>
        normalizeUsername(accountUsernameInput.value);
      const updateProfileSubmitState = () => {
        if (profileForm.dataset.loading === "true") {
          profileSubmitButton.disabled = true;
          return;
        }
        if (!state.account) {
          profileSubmitButton.disabled = true;
          return;
        }
        const inputUsername = getInputUsername();
        if (!inputUsername) {
          profileSubmitButton.disabled = true;
          return;
        }
        profileSubmitButton.disabled =
          inputUsername === getAccountUsername();
      };

      const setStatus = (
        message,
        status = "info",
        { autoHide = false, timeout = 4000 } = {},
      ) => {
        statusEl.textContent = message;
        statusEl.dataset.status = status;
        statusEl.dataset.visible = "false";
        if (statusAnimationFrame) {
          cancelAnimationFrame(statusAnimationFrame);
        }
        if (statusHideTimeout) {
          clearTimeout(statusHideTimeout);
          statusHideTimeout = 0;
        }
        statusAnimationFrame = requestAnimationFrame(() => {
          statusAnimationFrame = 0;
          statusEl.dataset.visible = "true";
          if (autoHide) {
            statusHideTimeout = setTimeout(() => {
              statusHideTimeout = 0;
              statusEl.dataset.visible = "false";
            }, timeout);
          }
        });
      };

      const formatDate = (value) => {
        try {
          const date = new Date(value);
          if (Number.isNaN(date.getTime())) {
            return "-";
          }
          return date.toLocaleString();
        } catch {
          return "-";
        }
      };

      const base64UrlToUint8Array = (value) => {
        const padded = value.padEnd(
          value.length + ((4 - (value.length % 4)) % 4),
          "=",
        );
        const base64 = padded.replace(/-/g, "+").replace(/_/g, "/");
        const raw = atob(base64);
        const bytes = new Uint8Array(raw.length);
        for (let i = 0; i < raw.length; i++) {
          bytes[i] = raw.charCodeAt(i);
        }
        return bytes;
      };

      const detectDeviceName = () => {
        const ua = navigator.userAgent.toLowerCase();
        if (ua.includes("iphone")) return "iPhone";
        if (ua.includes("ipad")) return "iPad";
        if (ua.includes("android")) {
          return ua.includes("mobile")
            ? "Android スマートフォン"
            : "Android デバイス";
        }
        if (ua.includes("windows")) return "Windows PC";
        if (ua.includes("mac os")) return "Mac";
        if (ua.includes("linux")) return "Linux";
        return "このデバイス";
      };

      const collectPushMetadata = () => {
        const platformValue = typeof navigator.platform === "string"
          ? navigator.platform.trim()
          : "";
        let timezone;
        try {
          timezone = Intl.DateTimeFormat().resolvedOptions().timeZone;
        } catch {
          timezone = undefined;
        }
        return {
          deviceName: detectDeviceName(),
          platform: platformValue || null,
          userAgent: navigator.userAgent,
          language: typeof navigator.language === "string"
            ? navigator.language
            : undefined,
          timezone,
        };
      };

      const updatePushSummary = () => {
        if (!pushSummary) return;
        if (!state.account) {
          pushSummary.textContent =
            "通知を有効化するにはサインインしてください。";
          enablePushButton.disabled = true;
          return;
        }
        if (!state.push.supported) {
          pushSummary.textContent =
            "このブラウザーは Web Push に対応していません。対応ブラウザーでお試しください。";
          enablePushButton.disabled = true;
          return;
        }
        const permission = typeof Notification !== "undefined"
          ? Notification.permission
          : "default";
        state.push.permission = permission;
        if (permission === "denied") {
          pushSummary.textContent =
            "通知がブロックされています。ブラウザーの設定から通知を許可してください。";
          enablePushButton.disabled = true;
          return;
        }
        if (permission === "granted") {
          pushSummary.textContent =
            "通知が許可されています。テスト通知を送信して動作を確認できます。";
          enablePushButton.disabled = state.push.loading;
          enablePushButton.textContent = state.push.currentId
            ? "このデバイスを更新"
            : "通知を有効化";
          return;
        }
        pushSummary.textContent =
          "通知を許可するとサインイン時にスマートフォンへプッシュ通知を送れます。";
        enablePushButton.disabled = state.push.loading;
        enablePushButton.textContent = "通知を有効化";
      };

      const renderPushSubscriptions = (subscriptions) => {
        pushSubscriptionList.innerHTML = "";
        updatePushSummary();
        if (!state.account) {
          const li = document.createElement("li");
          li.className = "empty";
          li.textContent = "サインインして通知設定を管理してください。";
          pushSubscriptionList.append(li);
          return;
        }
        if (!state.push.supported) {
          const li = document.createElement("li");
          li.className = "empty";
          li.textContent =
            "このブラウザーは Web Push に対応していません。";
          pushSubscriptionList.append(li);
          return;
        }
        if (!subscriptions.length) {
          const li = document.createElement("li");
          li.className = "empty";
          li.textContent =
            "まだ通知を受け取るデバイスが登録されていません。";
          pushSubscriptionList.append(li);
          return;
        }
        for (const subscription of subscriptions) {
          const li = document.createElement("li");

          const header = document.createElement("div");
          header.className = "credential-header";
          const title = document.createElement("strong");
          const deviceName =
            subscription.metadata?.deviceName?.trim() ||
            subscription.metadata?.platform?.trim() ||
            "登録済みデバイス";
          title.textContent = deviceName;
          header.append(title);
          if (
            state.push.currentId &&
            state.push.currentId === subscription.id
          ) {
            const badge = document.createElement("span");
            badge.className = "tag success";
            badge.textContent = "このデバイス";
            header.append(badge);
          }
          li.append(header);

          const meta = document.createElement("dl");
          meta.className = "credential-meta";
          const addMetaRow = (label, value) => {
            const row = document.createElement("div");
            const labelEl = document.createElement("dt");
            labelEl.textContent = label;
            const valueEl = document.createElement("dd");
            valueEl.textContent = value;
            valueEl.style.fontWeight = "500";
            row.append(labelEl, valueEl);
            meta.append(row);
          };

          addMetaRow("更新日", formatDate(subscription.updatedAt));
          addMetaRow(
            "最終通知",
            subscription.metadata?.lastSuccessfulSendAt
              ? formatDate(subscription.metadata.lastSuccessfulSendAt)
              : "-",
          );
          if (subscription.metadata?.lastError) {
            const message = subscription.metadata.lastError;
            const timestamp = subscription.metadata.lastErrorAt
              ? ` (${formatDate(subscription.metadata.lastErrorAt)})`
              : "";
            addMetaRow("状態", `${message}${timestamp}`);
          } else {
            addMetaRow("状態", "正常");
          }
          if (subscription.metadata?.platform) {
            addMetaRow("デバイス", subscription.metadata.platform);
          }

          li.append(meta);

          const actions = document.createElement("div");
          actions.className = "credential-editor-actions";
          const testButton = document.createElement("button");
          testButton.type = "button";
          testButton.className = "secondary";
          testButton.dataset.action = "test-subscription";
          testButton.dataset.subscriptionId = subscription.id;
          testButton.textContent = "テスト通知";
          actions.append(testButton);

          const removeButton = document.createElement("button");
          removeButton.type = "button";
          removeButton.className = "danger outline";
          removeButton.dataset.action = "remove-subscription";
          removeButton.dataset.subscriptionId = subscription.id;
          removeButton.textContent = "解除";
          actions.append(removeButton);

          li.append(actions);
          pushSubscriptionList.append(li);
        }
      };

      const updateView = () => {
        accountView.hidden = !state.account;
      };

      const renderCredentials = (credentials) => {
        credentialsList.innerHTML = "";
        if (!state.account) {
          const li = document.createElement("li");
          li.className = "empty";
          li.textContent = "サインインするとパスキーが表示されます。";
          credentialsList.append(li);
          return;
        }
        if (!credentials.length) {
          const li = document.createElement("li");
          li.className = "empty";
          li.textContent = "まだパスキーが登録されていません。";
          credentialsList.append(li);
          return;
        }
        for (const credential of credentials) {
          const li = document.createElement("li");

          const header = document.createElement("div");
          header.className = "credential-header";
          const title = document.createElement("strong");
          const fallbackName = "名前のないデバイス";
          const originalNickname = credential.nickname?.trim() ?? "";
          const displayName = originalNickname || fallbackName;
          title.textContent = displayName;
          header.append(title);

          const actions = document.createElement("div");
          actions.className = "credential-actions";

          const editButton = document.createElement("button");
          editButton.type = "button";
          editButton.className = "link";
          editButton.dataset.credentialId = credential.id;
          editButton.dataset.action = "edit-credential";
          editButton.textContent = "変更";
          actions.append(editButton);

          const deleteButton = document.createElement("button");
          deleteButton.type = "button";
          deleteButton.className = "link";
          deleteButton.dataset.credentialId = credential.id;
          deleteButton.dataset.action = "delete-credential";
          deleteButton.textContent = "削除";
          actions.append(deleteButton);
          header.append(actions);

          const meta = document.createElement("dl");
          meta.className = "credential-meta";
          const addMetaRow = (label, value) => {
            const row = document.createElement("div");
            const labelEl = document.createElement("dt");
            labelEl.textContent = label;
            const valueEl = document.createElement("dd");
            valueEl.textContent = value;
            valueEl.style.fontWeight = "500";
            row.append(labelEl, valueEl);
            meta.append(row);
          };

          addMetaRow("登録日", formatDate(credential.createdAt));
          addMetaRow(
            "最終使用日",
            credential.lastUsedAt
              ? formatDate(credential.lastUsedAt)
              : "-",
          );

          li.append(header, meta);
          credentialsList.append(li);
        }
      };

      const renderAccount = () => {
        const account = state.account;
        if (!account) {
          accountSummary.textContent =
            "サインインしてアカウントを管理しましょう。";
          accountUsernameInput.value = "";
          renderCredentials([]);
          state.push.subscriptions = [];
          state.push.currentId = null;
          renderPushSubscriptions([]);
          updateView();
          updateProfileSubmitState();
          return;
        }
        const { user, credentials } = account;
        accountSummary.textContent = user.username;
        accountUsernameInput.value = user.username;
        renderCredentials(credentials);
        renderPushSubscriptions(state.push.subscriptions);
        updateView();
        updateProfileSubmitState();
      };

      const setAccount = (account) => {
        if (account && account.user) {
          state.account = {
            user: account.user,
            credentials: Array.isArray(account.credentials)
              ? account.credentials
              : [],
          };
          state.credentials = state.account.credentials;
        } else {
          state.account = null;
          state.credentials = [];
        }
        renderAccount();
      };

      const clearAccount = () => {
        setAccount(null);
      };

      const getSession = async () => {
        try {
          const response = await fetch("/session", {
            credentials: "include",
          });
          if (!response.ok) {
            return null;
          }
          return await response.json();
        } catch {
          return null;
        }
      };

      const extractErrorMessage = async (response) => {
        try {
          const json = await response.clone().json();
          if (json && typeof json === "object" && "message" in json) {
            const message = json.message;
            if (typeof message === "string" && message.trim()) {
              return message.trim();
            }
          }
        } catch {
          // ignore
        }
        try {
          const text = await response.text();
          if (text.trim()) {
            return text.trim();
          }
        } catch {
          // ignore
        }
        return `リクエストがステータス${response.status}で失敗しました`;
      };

      const fetchAccount = async () => {
        const response = await fetch("/webauthn/credentials", {
          credentials: "include",
        });
        if (response.status === 401) {
          throw new Error("サインインが必要です。");
        }
        if (!response.ok) {
          throw new Error(await extractErrorMessage(response));
        }
        const data = await response.json();
        if (!data || typeof data !== "object" || !data.user) {
          throw new Error("アカウントが見つかりません。");
        }
        const credentials = Array.isArray(data.credentials)
          ? data.credentials
          : [];
        return { user: data.user, credentials };
      };

      const loadAccount = async () => {
        const account = await fetchAccount();
        setAccount(account);
        return account;
      };

      const refreshAccount = async () => {
        if (!state.account) {
          return;
        }
        try {
          await loadAccount();
        } catch (error) {
          setStatus(
            error.message ?? "アカウントを更新できません。",
            "error",
          );
        }
      };

      const ensureServiceWorkerRegistration = async () => {
        if (!state.push.supported) {
          throw new Error("このブラウザーでは通知を利用できません。");
        }
        if (state.push.registration) {
          return state.push.registration;
        }
        try {
          if (!navigator.serviceWorker.controller) {
            await navigator.serviceWorker.register("/sw.js");
          }
        } catch (error) {
          console.warn("Service worker registration failed", error);
        }
        try {
          const registration = await navigator.serviceWorker.ready;
          state.push.registration = registration;
          return registration;
        } catch (error) {
          throw new Error("サービスワーカーを初期化できませんでした。");
        }
      };

      const fetchVapidKey = async () => {
        if (state.push.vapidPublicKey) {
          return state.push.vapidPublicKey;
        }
        const response = await fetch("/push/vapid-key", {
          credentials: "include",
        });
        if (!response.ok) {
          throw new Error(await extractErrorMessage(response));
        }
        const data = await response.json();
        if (!data || typeof data !== "object" || !data.publicKey) {
          throw new Error("サーバーから鍵を取得できませんでした。");
        }
        state.push.vapidPublicKey = data.publicKey;
        return data.publicKey;
      };

      const ensureNotificationPermission = async () => {
        if (!state.push.supported) {
          throw new Error("このブラウザーでは通知を利用できません。");
        }
        if (Notification.permission === "granted") {
          return "granted";
        }
        if (Notification.permission === "denied") {
          return "denied";
        }
        const permission = await Notification.requestPermission();
        state.push.permission = permission;
        return permission;
      };

      const loadPushSubscriptions = async (initial = false) => {
        if (!state.account) {
          state.push.subscriptions = [];
          state.push.currentId = null;
          renderPushSubscriptions([]);
          return;
        }
        if (!state.push.supported) {
          renderPushSubscriptions([]);
          return;
        }
        try {
          const response = await fetch("/push/subscriptions", {
            credentials: "include",
          });
          if (!response.ok) {
            throw new Error(await extractErrorMessage(response));
          }
          const data = await response.json();
          const subscriptions = Array.isArray(data.subscriptions)
            ? data.subscriptions
            : [];
          state.push.subscriptions = subscriptions;
          if (initial) {
            try {
              const registration = await navigator.serviceWorker
                .getRegistration();
              if (registration) {
                const existing = await registration.pushManager
                  .getSubscription();
                if (existing) {
                  const match = subscriptions.find((item) =>
                    item.endpoint === existing.endpoint
                  );
                  if (match) {
                    state.push.currentId = match.id;
                  }
                }
              }
            } catch (error) {
              console.warn(
                "Failed to match existing push subscription",
                error,
              );
            }
          } else if (state.push.currentId) {
            const stillExists = subscriptions.some((item) =>
              item.id === state.push.currentId
            );
            if (!stillExists) {
              state.push.currentId = null;
            }
          }
          renderPushSubscriptions(subscriptions);
        } catch (error) {
          console.error("Failed to load push subscriptions:", error);
          state.push.subscriptions = [];
          state.push.currentId = null;
          renderPushSubscriptions([]);
          setStatus(
            error?.message
              ? `通知設定を取得できませんでした: ${error.message}`
              : "通知設定を取得できませんでした。",
            "error",
          );
        }
      };

      const subscribeCurrentDevice = async () => {
        if (state.push.loading) {
          return;
        }
        if (!state.account) {
          setStatus(
            "通知を設定する前にサインインしてください。",
            "error",
          );
          return;
        }
        state.push.loading = true;
        enablePushButton.dataset.loading = "true";
        enablePushButton.disabled = true;
        try {
          const permission = await ensureNotificationPermission();
          if (permission !== "granted") {
            throw new Error(
              "通知が許可されていません。ブラウザーの設定をご確認ください。",
            );
          }
          const registration = await ensureServiceWorkerRegistration();
          const existing = await registration.pushManager
            .getSubscription();
          const subscription = existing ??
            await registration.pushManager.subscribe({
              userVisibleOnly: true,
              applicationServerKey: base64UrlToUint8Array(
                await fetchVapidKey(),
              ),
            });
          const response = await fetch("/push/subscriptions", {
            method: "POST",
            credentials: "include",
            headers: { "Content-Type": "application/json" },
            body: JSON.stringify({
              subscription: subscription.toJSON(),
              metadata: collectPushMetadata(),
            }),
          });
          if (!response.ok) {
            throw new Error(await extractErrorMessage(response));
          }
          const data = await response.json();
          if (data?.subscription?.id) {
            state.push.currentId = data.subscription.id;
          }
          setStatus("通知を有効化しました。", "success");
          await loadPushSubscriptions();
        } catch (error) {
          setStatus(
            error?.message
              ? `通知を有効にできませんでした: ${error.message}`
              : "通知を有効にできませんでした。",
            "error",
          );
        } finally {
          state.push.loading = false;
          enablePushButton.dataset.loading = "false";
          enablePushButton.disabled = false;
          updatePushSummary();
        }
      };

      const removeSubscription = async (id) => {
        if (!id) return;
        const confirmed = window.confirm(
          "このデバイスの通知登録を解除しますか？",
        );
        if (!confirmed) {
          return;
        }
        try {
          const response = await fetch(
            `/push/subscriptions/${encodeURIComponent(id)}`,
            {
              method: "DELETE",
              credentials: "include",
            },
          );
          if (!response.ok) {
            throw new Error(await extractErrorMessage(response));
          }
          if (state.push.currentId === id) {
            try {
              const registration =
                await ensureServiceWorkerRegistration();
              const subscription = await registration.pushManager
                .getSubscription();
              if (subscription) {
                await subscription.unsubscribe();
              }
            } catch (error) {
              console.warn("Failed to unsubscribe push manager", error);
            }
            state.push.currentId = null;
          }
          setStatus("通知の登録を解除しました。", "success");
          await loadPushSubscriptions();
        } catch (error) {
          setStatus(
            error?.message
              ? `通知の解除に失敗しました: ${error.message}`
              : "通知の解除に失敗しました。",
            "error",
          );
        }
      };

      const sendTestNotification = async (id, button) => {
        if (!id) return;
        if (button) {
          button.dataset.loading = "true";
          button.disabled = true;
        }
        try {
          const response = await fetch("/push/notifications/test", {
            method: "POST",
            credentials: "include",
            headers: { "Content-Type": "application/json" },
            body: JSON.stringify({ subscriptionId: id }),
          });
          if (!response.ok) {
            throw new Error(await extractErrorMessage(response));
          }
          const data = await response.json();
          if (data?.removed) {
            setStatus(
              "通知が無効になっていたため登録を削除しました。",
              "info",
            );
          } else {
            setStatus("テスト通知を送信しました。", "success");
          }
          await loadPushSubscriptions();
        } catch (error) {
          setStatus(
            error?.message
              ? `テスト通知の送信に失敗しました: ${error.message}`
              : "テスト通知の送信に失敗しました。",
            "error",
          );
        } finally {
          if (button) {
            button.dataset.loading = "false";
            button.disabled = false;
          }
        }
      };

      logoutButton.addEventListener("click", async () => {
        if (logoutButton.dataset.loading === "true") {
          return;
        }
        logoutButton.dataset.loading = "true";
        logoutButton.disabled = true;
        try {
          const response = await fetch("/session/logout", {
            method: "POST",
            credentials: "include",
          });
          if (!response.ok) {
            throw new Error(await extractErrorMessage(response));
          }
          clearAccount();
          window.location.href = "/";
        } catch (error) {
          setStatus(
            error?.message
              ? `サインアウトに失敗しました: ${error.message}`
              : "サインアウトに失敗しました。",
            "error",
          );
        } finally {
          logoutButton.dataset.loading = "false";
          logoutButton.disabled = false;
        }
      });

      deleteAccountButton.addEventListener("click", async () => {
        if (!state.account) {
          setStatus(
            "アカウントを削除する前にサインインしてください。",
            "error",
          );
          return;
        }
        if (deleteAccountButton.dataset.loading === "true") {
          return;
        }
        const confirmed = window.confirm(
          "アカウントを削除するとすべてのパスキーが消えます。この操作は取り消せません。続行しますか？",
        );
        if (!confirmed) {
          return;
        }
        deleteAccountButton.dataset.loading = "true";
        deleteAccountButton.disabled = true;
        try {
          const response = await fetch("/account", {
            method: "DELETE",
            credentials: "include",
          });
          if (!response.ok) {
            throw new Error(await extractErrorMessage(response));
          }
          clearAccount();
          window.location.href = "/";
        } catch (error) {
          setStatus(
            error?.message
              ? `アカウントの削除に失敗しました: ${error.message}`
              : "アカウントの削除に失敗しました。",
            "error",
          );
        } finally {
          deleteAccountButton.dataset.loading = "false";
          deleteAccountButton.disabled = false;
        }
      });

      addPasskeyButton.addEventListener("click", () => {
        if (!state.account) {
          setStatus(
            "新しいパスキーを追加する前にサインインしてください。",
            "error",
          );
          return;
        }
        try {
          passkeyDialog.showModal();
          passkeyDialogSubmit.focus();
        } catch (error) {
          console.error("Unable to open passkey dialog:", error);
        }
      });

      passkeyDialogCancel.addEventListener("click", () => {
        passkeyDialog.close();
      });

      passkeyDialog.addEventListener("close", () => {
        passkeyForm.dataset.loading = "false";
        passkeyDialogSubmit.disabled = false;
      });

      credentialDialogCancel.addEventListener("click", () => {
        credentialDialog.close();
      });

      credentialDialog.addEventListener("close", () => {
        credentialForm.dataset.loading = "false";
        credentialDialogSubmit.disabled = false;
        credentialForm.dataset.credentialId = "";
        credentialForm.dataset.originalNickname = "";
        credentialForm.reset();
      });

      enablePushButton.addEventListener("click", async () => {
        await subscribeCurrentDevice();
      });

      pushSubscriptionList.addEventListener("click", async (event) => {
        const button = event.target.closest("button");
        if (!button) return;
        const action = button.dataset.action;
        const subscriptionId = button.dataset.subscriptionId;
        if (!action || !subscriptionId) {
          return;
        }
        if (button.dataset.loading === "true") {
          return;
        }
        if (action === "remove-subscription") {
          button.dataset.loading = "true";
          button.disabled = true;
          try {
            await removeSubscription(subscriptionId);
          } finally {
            button.dataset.loading = "false";
            button.disabled = false;
          }
          return;
        }
        if (action === "test-subscription") {
          await sendTestNotification(subscriptionId, button);
        }
      });

      credentialForm.addEventListener("submit", async (event) => {
        event.preventDefault();
        if (!state.account) {
          setStatus(
            "パスキーを管理する前にサインインしてください。",
            "error",
          );
          return;
        }
        if (credentialForm.dataset.loading === "true") {
          return;
        }
        const credentialId = credentialForm.dataset.credentialId;
        if (!credentialId) {
          return;
        }
        const normalizedNickname = credentialDialogNickname.value
          .trim();
        if (!normalizedNickname) {
          setStatus("パスキーの名前を入力してください。", "error");
          credentialDialogNickname.focus();
          return;
        }
        const original = (credentialForm.dataset.originalNickname ?? "")
          .trim();
        if (normalizedNickname === original) {
          setStatus("保存する変更がありません。", "info");
          credentialDialogNickname.focus();
          return;
        }
        credentialForm.dataset.loading = "true";
        credentialDialogSubmit.disabled = true;
        try {
          const updated = await client.update({
            credentialId,
            nickname: normalizedNickname,
          });
          const nickname = updated.nickname?.trim() ||
            normalizedNickname;
          setStatus(
            `パスキーの名前を「${nickname}」に更新しました。`,
            "success",
            { autoHide: true },
          );
          credentialDialog.close();
          await refreshAccount();
        } catch (error) {
          setStatus(
            error?.message
              ? `名前の更新に失敗しました: ${error.message}`
              : "名前の更新に失敗しました。",
            "error",
          );
        } finally {
          credentialForm.dataset.loading = "false";
          credentialDialogSubmit.disabled = false;
        }
      });

      passkeyForm.addEventListener("submit", async (event) => {
        event.preventDefault();
        if (passkeyForm.dataset.loading === "true") {
          return;
        }
        if (!state.account) {
          setStatus(
            "サインイン中のアカウントがありません。",
            "error",
          );
          return;
        }
        passkeyForm.dataset.loading = "true";
        passkeyDialogSubmit.disabled = true;
        try {
          setStatus("セキュリティキーの操作を待機しています…");
          const result = await client.register({
            username: state.account.user.username,
          });
          const nickname = result?.credential?.nickname?.trim();
          setStatus(
            nickname
              ? `パスキー「${nickname}」を追加しました。`
              : "パスキーを追加しました。",
            "success",
          );
          passkeyDialog.close();
          await refreshAccount();
        } catch (error) {
          let message = "パスキーの設定に失敗しました。";
          let statusType = "error";
          if (error instanceof DOMException) {
            switch (error.name) {
              case "NotAllowedError":
                message =
                  "このデバイスには既にこのアカウントのパスキーがあります。別の認証器を使用するか既存の鍵を削除してください。";
                break;
              case "InvalidStateError":
                message =
                  "この認証器は既にこのアカウントに登録されているため要求を拒否しました。";
                break;
              case "AbortError":
                message = "パスキーの設定がキャンセルされました。";
                statusType = "info";
                break;
              default:
                if (error.message?.trim()) {
                  message =
                    `パスキーの設定に失敗しました: ${error.message}`;
                }
                break;
            }
          } else if (error instanceof Error && error.message.trim()) {
            message = `パスキーの設定に失敗しました: ${error.message}`;
          }
          setStatus(message, statusType);
        } finally {
          passkeyDialogSubmit.disabled = false;
          passkeyForm.dataset.loading = "false";
        }
      });

      credentialsList.addEventListener("click", async (event) => {
        const target = event.target;
        if (!(target instanceof HTMLElement)) {
          return;
        }
        const button = target.closest("button[data-credential-id]");
        if (!(button instanceof HTMLButtonElement)) {
          return;
        }
        if (!state.account) {
          setStatus(
            "パスキーを管理する前にサインインしてください。",
            "error",
          );
          return;
        }
        const credentialId = button.dataset.credentialId;
        if (!credentialId) {
          return;
        }
        const action = button.dataset.action;
        if (action === "edit-credential") {
          const credential = state.credentials.find((item) =>
            item.id === credentialId
          );
          if (!credential) {
            setStatus(
              "パスキーを読み込めませんでした。",
              "error",
            );
            return;
          }
          const nickname = credential.nickname?.trim() ?? "";
          credentialForm.dataset.loading = "false";
          credentialDialogSubmit.disabled = false;
          credentialForm.dataset.credentialId = credential.id;
          credentialForm.dataset.originalNickname = nickname;
          credentialDialogNickname.value = nickname;
          try {
            credentialDialog.showModal();
            credentialDialogNickname.focus();
            credentialDialogNickname.select();
          } catch (error) {
            console.error("Unable to open credential dialog:", error);
          }
          return;
        }
        if (action !== "delete-credential") {
          return;
        }
        if (button.dataset.loading === "true") {
          return;
        }
        button.dataset.loading = "true";
        button.disabled = true;
        try {
          setStatus("パスキーを削除しています…");
          await client.delete({
            credentialId,
          });
          setStatus("パスキーを削除しました。", "success");
          await refreshAccount();
        } catch (error) {
          setStatus(
            error?.message
              ? `パスキーの削除に失敗しました: ${error.message}`
              : "パスキーの削除に失敗しました。",
            "error",
          );
        } finally {
          button.dataset.loading = "false";
          button.disabled = false;
        }
      });

      accountUsernameInput.addEventListener("input", () => {
        updateProfileSubmitState();
      });

      updateProfileSubmitState();

      profileForm.addEventListener("submit", async (event) => {
        event.preventDefault();
        if (!state.account) {
          setStatus(
            "プロフィールを更新する前にサインインしてください。",
            "error",
          );
          return;
        }
        if (profileForm.dataset.loading === "true") {
          return;
        }
        const username = accountUsernameInput.value.trim();
        const payload = {};
        if (username && username !== state.account.user.username) {
          payload.username = username;
        }
        if (Object.keys(payload).length === 0) {
          setStatus("保存する変更がありません。", "info");
          return;
        }
        profileForm.dataset.loading = "true";
        profileSubmitButton.disabled = true;
        try {
          const response = await fetch("/account", {
            method: "PATCH",
            credentials: "include",
            headers: { "Content-Type": "application/json" },
            body: JSON.stringify(payload),
          });
          if (!response.ok) {
            throw new Error(await extractErrorMessage(response));
          }
          const data = await response.json();
          if (!data || typeof data !== "object" || !data.user) {
            throw new Error("サーバーから予期しない応答がありました。");
          }
          state.account = {
            user: data.user,
            credentials: state.credentials,
          };
          renderAccount();
          setStatus("プロフィールを更新しました。", "success");
        } catch (error) {
          setStatus(
            error?.message
              ? `プロフィールの保存に失敗しました: ${error.message}`
              : "プロフィールの保存に失敗しました。",
            "error",
          );
        } finally {
          profileForm.dataset.loading = "false";
          updateProfileSubmitState();
        }
      });

      const initialise = async () => {
        setStatus("アカウント情報を読み込んでいます…");
        const session = await getSession();
        if (!session?.isAuthenticated || !session.user) {
          window.location.href = "/";
          return;
        }
        try {
          await loadAccount();
<<<<<<< HEAD
          await loadPushSubscriptions(true);
          setStatus("おかえりなさい。", "success", { autoHide: true });
=======
          setStatus("サインイン中", "success", { autoHide: true });
>>>>>>> 9c4dd7c7
        } catch (error) {
          console.error("Failed to restore session:", error);
          clearAccount();
          setStatus(
            "アカウント情報を取得できませんでした。もう一度サインインしてください。",
            "error",
          );
          window.location.href = "/";
        }
      };

      await initialise();

      statusEl.addEventListener("click", () => {
        if (statusHideTimeout) {
          clearTimeout(statusHideTimeout);
          statusHideTimeout = 0;
        }
        if (statusAnimationFrame) {
          cancelAnimationFrame(statusAnimationFrame);
          statusAnimationFrame = 0;
        }
        statusEl.dataset.visible = "false";
      });
    </script>
  </body>
</html><|MERGE_RESOLUTION|>--- conflicted
+++ resolved
@@ -1360,12 +1360,8 @@
         }
         try {
           await loadAccount();
-<<<<<<< HEAD
           await loadPushSubscriptions(true);
           setStatus("おかえりなさい。", "success", { autoHide: true });
-=======
-          setStatus("サインイン中", "success", { autoHide: true });
->>>>>>> 9c4dd7c7
         } catch (error) {
           console.error("Failed to restore session:", error);
           clearAccount();
