--- conflicted
+++ resolved
@@ -375,7 +375,6 @@
       };
 
       await initialise();
-<<<<<<< HEAD
 
       if ("serviceWorker" in navigator) {
         navigator.serviceWorker.register("/sw.js").catch((error) => {
@@ -394,8 +393,6 @@
         }
         statusEl.dataset.visible = "false";
       });
-=======
->>>>>>> 9c4dd7c7
     </script>
   </body>
 </html>